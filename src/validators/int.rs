use pyo3::prelude::*;
use pyo3::types::PyDict;

use crate::build_tools::{is_strict, SchemaDict};
use crate::errors::{context, err_val_error, ErrorKind, ValResult};
use crate::input::Input;

use super::{BuildContext, BuildValidator, CombinedValidator, Extra, Validator};

#[derive(Debug, Clone)]
pub struct IntValidator;

impl BuildValidator for IntValidator {
    const EXPECTED_TYPE: &'static str = "int";

    fn build(
        schema: &PyDict,
        config: Option<&PyDict>,
        _build_context: &mut BuildContext,
    ) -> PyResult<CombinedValidator> {
        let use_constrained = schema.get_item("multiple_of").is_some()
            || schema.get_item("le").is_some()
            || schema.get_item("lt").is_some()
            || schema.get_item("ge").is_some()
            || schema.get_item("gt").is_some();
        if use_constrained {
            ConstrainedIntValidator::build(schema, config)
        } else if is_strict(schema, config)? {
            StrictIntValidator::build()
        } else {
            Ok(Self.into())
        }
    }
}

impl Validator for IntValidator {
    fn validate<'s, 'data>(
        &'s self,
        py: Python<'data>,
        input: &'data impl Input<'data>,
        _extra: &Extra,
        _slots: &'data [CombinedValidator],
    ) -> ValResult<'data, PyObject> {
        Ok(input.lax_int()?.into_py(py))
    }

    fn validate_strict<'s, 'data>(
        &'s self,
        py: Python<'data>,
        input: &'data impl Input<'data>,
        _extra: &Extra,
        _slots: &'data [CombinedValidator],
    ) -> ValResult<'data, PyObject> {
        Ok(input.strict_int()?.into_py(py))
    }

    fn get_name(&self, _py: Python) -> String {
        Self::EXPECTED_TYPE.to_string()
    }
}

#[derive(Debug, Clone)]
pub struct StrictIntValidator;

impl StrictIntValidator {
    fn build() -> PyResult<CombinedValidator> {
        Ok(Self.into())
    }
}

impl Validator for StrictIntValidator {
    fn validate<'s, 'data>(
        &'s self,
        py: Python<'data>,
        input: &'data impl Input<'data>,
        _extra: &Extra,
        _slots: &'data [CombinedValidator],
    ) -> ValResult<'data, PyObject> {
        Ok(input.strict_int()?.into_py(py))
    }

    fn get_name(&self, _py: Python) -> String {
        "strict-int".to_string()
    }
}

#[derive(Debug, Clone)]
pub struct ConstrainedIntValidator {
    strict: bool,
    multiple_of: Option<i64>,
    le: Option<i64>,
    lt: Option<i64>,
    ge: Option<i64>,
    gt: Option<i64>,
}

impl Validator for ConstrainedIntValidator {
    fn validate<'s, 'data>(
        &'s self,
        py: Python<'data>,
        input: &'data impl Input<'data>,
        _extra: &Extra,
        _slots: &'data [CombinedValidator],
    ) -> ValResult<'data, PyObject> {
        let int = match self.strict {
            true => input.strict_int()?,
            false => input.lax_int()?,
        };
        self._validation_logic(py, input, int)
    }

    fn validate_strict<'s, 'data>(
        &'s self,
        py: Python<'data>,
        input: &'data impl Input<'data>,
        _extra: &Extra,
        _slots: &'data [CombinedValidator],
    ) -> ValResult<'data, PyObject> {
        self._validation_logic(py, input, input.strict_int()?)
    }

    fn get_name(&self, _py: Python) -> String {
        "constrained-int".to_string()
    }
}

impl ConstrainedIntValidator {
    fn build(schema: &PyDict, config: Option<&PyDict>) -> PyResult<CombinedValidator> {
        Ok(Self {
            strict: is_strict(schema, config)?,
            multiple_of: schema.get_as("multiple_of")?,
            le: schema.get_as("le")?,
            lt: schema.get_as("lt")?,
            ge: schema.get_as("ge")?,
            gt: schema.get_as("gt")?,
        }
        .into())
    }

    fn _validation_logic<'a>(&self, py: Python<'a>, input: &'a impl Input<'a>, int: i64) -> ValResult<'a, PyObject> {
        if let Some(multiple_of) = self.multiple_of {
            if int % multiple_of != 0 {
                return err_val_error!(
                    input_value = input.as_error_value(),
                    kind = ErrorKind::IntMultiple,
                    context = context!("multiple_of" => multiple_of)
                );
            }
        }
        if let Some(le) = self.le {
            if int > le {
                return err_val_error!(
<<<<<<< HEAD
                    input_value = input.as_error_value(),
                    kind = ErrorKind::IntLessThanEqual,
=======
                    input_value = InputValue::InputRef(input),
                    kind = ErrorKind::LessThanEqual,
>>>>>>> 4a199225
                    context = context!("le" => le)
                );
            }
        }
        if let Some(lt) = self.lt {
            if int >= lt {
                return err_val_error!(
<<<<<<< HEAD
                    input_value = input.as_error_value(),
                    kind = ErrorKind::IntLessThan,
=======
                    input_value = InputValue::InputRef(input),
                    kind = ErrorKind::LessThan,
>>>>>>> 4a199225
                    context = context!("lt" => lt)
                );
            }
        }
        if let Some(ge) = self.ge {
            if int < ge {
                return err_val_error!(
<<<<<<< HEAD
                    input_value = input.as_error_value(),
                    kind = ErrorKind::IntGreaterThanEqual,
=======
                    input_value = InputValue::InputRef(input),
                    kind = ErrorKind::GreaterThanEqual,
>>>>>>> 4a199225
                    context = context!("ge" => ge)
                );
            }
        }
        if let Some(gt) = self.gt {
            if int <= gt {
                return err_val_error!(
<<<<<<< HEAD
                    input_value = input.as_error_value(),
                    kind = ErrorKind::IntGreaterThan,
=======
                    input_value = InputValue::InputRef(input),
                    kind = ErrorKind::GreaterThan,
>>>>>>> 4a199225
                    context = context!("gt" => gt)
                );
            }
        }
        Ok(int.into_py(py))
    }
}<|MERGE_RESOLUTION|>--- conflicted
+++ resolved
@@ -150,13 +150,8 @@
         if let Some(le) = self.le {
             if int > le {
                 return err_val_error!(
-<<<<<<< HEAD
                     input_value = input.as_error_value(),
-                    kind = ErrorKind::IntLessThanEqual,
-=======
-                    input_value = InputValue::InputRef(input),
                     kind = ErrorKind::LessThanEqual,
->>>>>>> 4a199225
                     context = context!("le" => le)
                 );
             }
@@ -164,13 +159,8 @@
         if let Some(lt) = self.lt {
             if int >= lt {
                 return err_val_error!(
-<<<<<<< HEAD
                     input_value = input.as_error_value(),
-                    kind = ErrorKind::IntLessThan,
-=======
-                    input_value = InputValue::InputRef(input),
                     kind = ErrorKind::LessThan,
->>>>>>> 4a199225
                     context = context!("lt" => lt)
                 );
             }
@@ -178,13 +168,8 @@
         if let Some(ge) = self.ge {
             if int < ge {
                 return err_val_error!(
-<<<<<<< HEAD
                     input_value = input.as_error_value(),
-                    kind = ErrorKind::IntGreaterThanEqual,
-=======
-                    input_value = InputValue::InputRef(input),
                     kind = ErrorKind::GreaterThanEqual,
->>>>>>> 4a199225
                     context = context!("ge" => ge)
                 );
             }
@@ -192,13 +177,8 @@
         if let Some(gt) = self.gt {
             if int <= gt {
                 return err_val_error!(
-<<<<<<< HEAD
                     input_value = input.as_error_value(),
-                    kind = ErrorKind::IntGreaterThan,
-=======
-                    input_value = InputValue::InputRef(input),
                     kind = ErrorKind::GreaterThan,
->>>>>>> 4a199225
                     context = context!("gt" => gt)
                 );
             }
