from __future__ import annotations

import sys
<<<<<<< HEAD
from datetime import date, datetime, time, timedelta
from typing import Any, Callable, Dict, List, Union
=======
from datetime import date, datetime, time
from typing import Any, Callable, Dict, List, Type, Union
>>>>>>> 3e30540e

if sys.version_info < (3, 11):
    from typing_extensions import NotRequired, Required
else:
    from typing import NotRequired, Required

if sys.version_info < (3, 8):
    from typing_extensions import Literal, TypedDict
else:
    from typing import Literal, TypedDict


class AnySchema(TypedDict):
    type: Literal['any']


class BoolSchema(TypedDict, total=False):
    type: Required[Literal['bool']]
    strict: bool
    ref: str


class ConfigSchema(TypedDict, total=False):
    strict: bool
    extra_behavior: Literal['allow', 'forbid', 'ignore']
    model_full: bool  # default: True
    populate_by_name: bool  # replaces `allow_population_by_field_name` in pydantic v1
    from_attributes: bool


class DictSchema(TypedDict, total=False):
    type: Required[Literal['dict']]
    keys_schema: Schema  # default: AnySchema
    values_schema: Schema  # default: AnySchema
    min_items: int
    max_items: int
    strict: bool
    ref: str


class FloatSchema(TypedDict, total=False):
    type: Required[Literal['float']]
    multiple_of: float
    le: float
    ge: float
    lt: float
    gt: float
    strict: bool
    ref: str


class FunctionSchema(TypedDict):
    type: Literal['function']
    mode: Literal['before', 'after', 'wrap']
    function: Callable[..., Any]
    schema: Schema
    ref: NotRequired[str]


class FunctionPlainSchema(TypedDict):
    type: Literal['function']
    mode: Literal['plain']
    function: Callable[..., Any]
    ref: NotRequired[str]


class IntSchema(TypedDict, total=False):
    type: Required[Literal['int']]
    multiple_of: int
    le: int
    ge: int
    lt: int
    gt: int
    strict: bool
    ref: str


class ListSchema(TypedDict, total=False):
    type: Required[Literal['list']]
    items_schema: Schema  # default: AnySchema
    min_items: int
    max_items: int
    strict: bool
    ref: str


class LiteralSchema(TypedDict):
    type: Literal['literal']
    expected: List[Any]
    ref: NotRequired[str]


class ModelClassSchema(TypedDict):
    type: Literal['model-class']
    class_type: type
    schema: TypedDictSchema
    ref: NotRequired[str]


class TypedDictField(TypedDict, total=False):
    schema: Required[Schema]
    required: bool
    default: Any
    alias: str
    aliases: List[List[Union[str, int]]]


class TypedDictSchema(TypedDict, total=False):
    type: Required[Literal['typed-dict']]
    fields: Required[Dict[str, TypedDictField]]
    extra_validator: Schema
    config: ConfigSchema
    return_fields_set: bool
    ref: str


class NoneSchema(TypedDict):
    type: Literal['none']
    ref: NotRequired[str]


class NullableSchema(TypedDict, total=False):
    type: Required[Literal['nullable']]
    schema: Required[Schema]
    strict: bool
    ref: str


class RecursiveReferenceSchema(TypedDict):
    type: Literal['recursive-ref']
    schema_ref: str


class SetSchema(TypedDict, total=False):
    type: Required[Literal['set']]
    items_schema: Schema  # default: AnySchema
    min_items: int
    max_items: int
    strict: bool
    ref: str


class FrozenSetSchema(TypedDict, total=False):
    type: Required[Literal['frozenset']]
    items_schema: Schema  # default: AnySchema
    min_items: int
    max_items: int
    strict: bool
    ref: str


class StringSchema(TypedDict, total=False):
    type: Required[Literal['str']]
    pattern: str
    max_length: int
    min_length: int
    strip_whitespace: bool
    to_lower: bool
    to_upper: bool
    strict: bool
    ref: str


class UnionSchema(TypedDict, total=False):
    type: Required[Literal['union']]
    choices: Required[List[Schema]]
    strict: bool
    ref: str


class BytesSchema(TypedDict, total=False):
    type: Required[Literal['bytes']]
    max_length: int
    min_length: int
    strict: bool
    ref: str


class DateSchema(TypedDict, total=False):
    type: Required[Literal['date']]
    strict: bool
    le: date
    ge: date
    lt: date
    gt: date
    ref: str


class TimeSchema(TypedDict, total=False):
    type: Required[Literal['time']]
    strict: bool
    le: time
    ge: time
    lt: time
    gt: time
    ref: str


class DatetimeSchema(TypedDict, total=False):
    type: Required[Literal['datetime']]
    strict: bool
    le: datetime
    ge: datetime
    lt: datetime
    gt: datetime
    ref: str


class TupleFixLenSchema(TypedDict, total=False):
    type: Required[Literal['tuple-fix-len']]
    items_schema: Required[List[Schema]]
    strict: bool
    ref: str


class TupleVarLenSchema(TypedDict, total=False):
    type: Required[Literal['tuple-var-len']]
    items_schema: Schema  # default: AnySchema
    min_items: int
    max_items: int
    strict: bool
    ref: str


<<<<<<< HEAD
class TimedeltaSchema(TypedDict, total=False):
    type: Required[Literal['timedelta']]
    strict: bool
    le: timedelta
    ge: timedelta
    lt: timedelta
    gt: timedelta
    ref: str
=======
class IsInstanceSchema(TypedDict):
    type: Literal['is-instance']
    class_: Type[Any]


class CallableSchema(TypedDict):
    type: Literal['callable']
>>>>>>> 3e30540e


# pydantic allows types to be defined via a simple string instead of dict with just `type`, e.g.
# 'int' is equivalent to {'type': 'int'}
BareType = Literal[
    'any',
    'bool',
    'bytes',
    'dict',
    'float',
    'function',
    'int',
    'list',
    'model',
    'model-class',
    'none',
    'nullable',
    'recursive-container',
    'recursive-reference',
    'set',
    'str',
    # tuple-fix-len cannot be created without more typing information
    'tuple-var-len',
    'union',
    'callable',
]

Schema = Union[
    BareType,
    AnySchema,
    BoolSchema,
    BytesSchema,
    DictSchema,
    FloatSchema,
    FunctionSchema,
    FunctionPlainSchema,
    IntSchema,
    ListSchema,
    LiteralSchema,
    TypedDictSchema,
    ModelClassSchema,
    NoneSchema,
    NullableSchema,
    RecursiveReferenceSchema,
    SetSchema,
    FrozenSetSchema,
    StringSchema,
    TupleFixLenSchema,
    TupleVarLenSchema,
    UnionSchema,
    DateSchema,
    TimeSchema,
    DatetimeSchema,
<<<<<<< HEAD
    TimedeltaSchema,
=======
    IsInstanceSchema,
    CallableSchema,
>>>>>>> 3e30540e
]<|MERGE_RESOLUTION|>--- conflicted
+++ resolved
@@ -1,13 +1,8 @@
 from __future__ import annotations
 
 import sys
-<<<<<<< HEAD
 from datetime import date, datetime, time, timedelta
-from typing import Any, Callable, Dict, List, Union
-=======
-from datetime import date, datetime, time
 from typing import Any, Callable, Dict, List, Type, Union
->>>>>>> 3e30540e
 
 if sys.version_info < (3, 11):
     from typing_extensions import NotRequired, Required
@@ -216,23 +211,6 @@
     ref: str
 
 
-class TupleFixLenSchema(TypedDict, total=False):
-    type: Required[Literal['tuple-fix-len']]
-    items_schema: Required[List[Schema]]
-    strict: bool
-    ref: str
-
-
-class TupleVarLenSchema(TypedDict, total=False):
-    type: Required[Literal['tuple-var-len']]
-    items_schema: Schema  # default: AnySchema
-    min_items: int
-    max_items: int
-    strict: bool
-    ref: str
-
-
-<<<<<<< HEAD
 class TimedeltaSchema(TypedDict, total=False):
     type: Required[Literal['timedelta']]
     strict: bool
@@ -241,7 +219,24 @@
     lt: timedelta
     gt: timedelta
     ref: str
-=======
+
+
+class TupleFixLenSchema(TypedDict, total=False):
+    type: Required[Literal['tuple-fix-len']]
+    items_schema: Required[List[Schema]]
+    strict: bool
+    ref: str
+
+
+class TupleVarLenSchema(TypedDict, total=False):
+    type: Required[Literal['tuple-var-len']]
+    items_schema: Schema  # default: AnySchema
+    min_items: int
+    max_items: int
+    strict: bool
+    ref: str
+
+
 class IsInstanceSchema(TypedDict):
     type: Literal['is-instance']
     class_: Type[Any]
@@ -249,7 +244,6 @@
 
 class CallableSchema(TypedDict):
     type: Literal['callable']
->>>>>>> 3e30540e
 
 
 # pydantic allows types to be defined via a simple string instead of dict with just `type`, e.g.
@@ -303,10 +297,7 @@
     DateSchema,
     TimeSchema,
     DatetimeSchema,
-<<<<<<< HEAD
     TimedeltaSchema,
-=======
     IsInstanceSchema,
     CallableSchema,
->>>>>>> 3e30540e
 ]